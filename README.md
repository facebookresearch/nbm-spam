# NBM-SPAM Code

## Setup Library

- TODO

<<<<<<< HEAD
- test commit 2
=======
- test commit 1
>>>>>>> da69cb8a
<|MERGE_RESOLUTION|>--- conflicted
+++ resolved
@@ -4,8 +4,6 @@
 
 - TODO
 
-<<<<<<< HEAD
-- test commit 2
-=======
 - test commit 1
->>>>>>> da69cb8a
+
+- test commit 2